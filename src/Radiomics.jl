--- conflicted
+++ resolved
@@ -3,11 +3,7 @@
 
 include("first_order_features.jl")
 include("shape2D.jl")
-<<<<<<< HEAD
 include("shape3D.jl")
-=======
-
->>>>>>> 8c77889f
 
 function extract_radiomic_features(img_input, mask_input, voxel_spacing_input; force_2d::Bool=false, force_2d_dimension::Int=1, verbose::Bool=false)::Dict{String, Float32}
     """
@@ -15,7 +11,6 @@
     In case of two-dimensional input, 2D features will be extracted and returned for the single slice.
 
     # Arguments
-<<<<<<< HEAD
     - img_input: The input image from which radiomic features will be extracted. Can be 2D or 3D.
     - mask_input: The mask image defining the region of interest for feature extraction. Can be 2D or 3D.
     - voxel_spacing_input: A tuple or array specifying the voxel spacing of the input image. Can be bidimensional or three-dimensional.
@@ -25,17 +20,6 @@
 
     # Returns
     A dictionary (Dict{String, Float32}) containing the extracted radiomic features as key-value pairs.
-=======
-    - `img_input`: The input image from which radiomic features will be extracted. Can be 2D or 3D.
-    - `mask_input`: The mask image defining the region of interest for feature extraction. Can be 2D or 3D.
-    - `voxel_spacing_input`: A tuple or array specifying the voxel spacing of the input image. Can be bidimensional or three-dimensional.
-    - `force_2d::Bool`: If `true`, forces the extraction to be performed in 2D by removing one dimension from the voxel spacing. This is useful when the input data is three-dimensional but should be treated as two-dimensional.
-    - `force_2d_dimension::Int`: Specifies which dimension to eliminate when `force_2d` is `true`. For example, if set to `1`, the first dimension will be removed.
-    - `verbose::Bool`: If `true`, enables verbose output for debugging or detailed processing information.
-
-    # Returns
-    A dictionary (`Dict{String, Float32}`) containing the extracted radiomic features as key-value pairs.
->>>>>>> 8c77889f
     """
     if verbose
         println("Extracting...")
@@ -62,7 +46,6 @@
         if verbose
             println("First order time = $(time() - first_order_start_time)")
         end
-<<<<<<< HEAD
     end
 
     if ndims(mask) == 2
@@ -77,18 +60,7 @@
         shape_3d_features::Dict{String, Float32} = get_shape3d_features(mask, voxel_spacing; verbose=verbose)
         merge!(radiomic_features, shape_3d_features)
         println("Finished shape3D in $(time() - shape_3d_start_time) sec")
-=======
->>>>>>> 8c77889f
     end
-
-    if ndims(mask) == 2
-        shape_2d_start_time::Float64 = time()
-        shape_2d_features::Dict{String, Float32} = get_shape2d_features(mask, voxel_spacing, verbose)
-        merge!(radiomic_features, shape_2d_features)
-        if verbose
-            println("2D shape time = $(time() - shape_2d_start_time)")
-        end
-    end 
     
     return radiomic_features
 
@@ -110,9 +82,7 @@
     return img, mask, voxel_spacing
 end
 
-
 function input_sanity_check(img, mask, verbose::Bool)
-
     if verbose
         println("Running input sanity check...")
     end
@@ -120,8 +90,6 @@
     if size(img) != size(mask)
         throw(ArgumentError("img and mask have different size!"))
     end
-
 end
 
-
-end+end # module Radiomics