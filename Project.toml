--- conflicted
+++ resolved
@@ -19,9 +19,5 @@
 Random = "1"
 Statistics = "1.10.0"
 StatsBase = "0.34"
-<<<<<<< HEAD
-Test = "1.11.0"
-=======
 Test = "1.10.0"
->>>>>>> ac57338e
 julia = "1.10"